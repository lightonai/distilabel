# Copyright 2023-present, Argilla, Inc.
#
# Licensed under the Apache License, Version 2.0 (the "License");
# you may not use this file except in compliance with the License.
# You may obtain a copy of the License at
#
#     http://www.apache.org/licenses/LICENSE-2.0
#
# Unless required by applicable law or agreed to in writing, software
# distributed under the License is distributed on an "AS IS" BASIS,
# WITHOUT WARRANTIES OR CONDITIONS OF ANY KIND, either express or implied.
# See the License for the specific language governing permissions and
# limitations under the License.

import os
from unittest import mock
from unittest.mock import patch

import argilla as rg
import pytest

from distilabel.pipeline.local import Pipeline
from distilabel.steps.argilla.text_generation import TextGenerationToArgilla


@pytest.fixture
def mock_dataset() -> rg.Dataset:
    rg.Argilla._validate_connection = mock.MagicMock()  # type: ignore
<<<<<<< HEAD
    client = rg.Argilla(api_url="https://example.com", api_key="<api_key>")
=======
    client = rg.Argilla(api_url="<api_url>", api_key="<api_key>")
>>>>>>> ed88585a
    return rg.Dataset(
        name="dataset",
        settings=rg.Settings(
            fields=[
                rg.TextField(name="id", title="id"),  # type: ignore
                rg.TextField(name="instruction", title="instruction"),  # type: ignore
                rg.TextField(name="generation", title="generation"),  # type: ignore
            ],
            questions=[
                rg.LabelQuestion(  # type: ignore
                    name="quality",
                    title="What's the quality of the generation for the given instruction?",
                    labels={"bad": "👎", "good": "👍"},  # type: ignore
                )
            ],
        ),
        client=client,
    )


class TestTextGenerationToArgilla:
    def test_process(self, mock_dataset: rg.Dataset) -> None:
        pipeline = Pipeline(name="unit-test-pipeline")
        step = TextGenerationToArgilla(
            name="step",
            api_url="https://example.com",
            api_key="api.key",  # type: ignore
            dataset_name="argilla",
            dataset_workspace="argilla",
            pipeline=pipeline,
        )
        with patch.object(TextGenerationToArgilla, "load"):
            step.load()
        step._instruction = "instruction"
        step._generation = "generation"
        step._dataset = mock_dataset  # type: ignore

        step._dataset.records.log = lambda x: x
        assert list(step.process([{"instruction": "test", "generation": "test"}])) == [
            [{"instruction": "test", "generation": "test"}]
        ]
        assert step._dataset.records  # type: ignore

    def test_serialization(self) -> None:
        os.environ["ARGILLA_API_KEY"] = "api.key"

        pipeline = Pipeline(name="unit-test-pipeline")
        step = TextGenerationToArgilla(
            name="step",
            api_url="https://example.com",
            dataset_name="argilla",
            dataset_workspace="argilla",
            pipeline=pipeline,
        )
        assert step.dump() == {
            "name": "step",
            "input_mappings": {},
            "output_mappings": {},
            "resources": {
                "cpus": None,
                "gpus": None,
                "memory": None,
                "replicas": 1,
                "resources": None,
            },
            "input_batch_size": 50,
            "dataset_name": "argilla",
            "dataset_workspace": "argilla",
            "api_url": "https://example.com",
            "runtime_parameters_info": [
                {
                    "name": "resources",
                    "runtime_parameters_info": [
                        {
                            "description": "The number of replicas for the step.",
                            "name": "replicas",
                            "optional": True,
                        },
                        {
                            "description": "The number of CPUs assigned to each step replica.",
                            "name": "cpus",
                            "optional": True,
                        },
                        {
                            "description": "The number of GPUs assigned to each step replica.",
                            "name": "gpus",
                            "optional": True,
                        },
                        {
                            "description": "The memory in bytes required for each step replica.",
                            "name": "memory",
                            "optional": True,
                        },
                        {
                            "description": "A dictionary containing names of custom resources and the number of those resources required for each step replica.",
                            "name": "resources",
                            "optional": True,
                        },
                    ],
                },
                {
                    "description": "The number of rows that will contain the batches processed by the step.",
                    "name": "input_batch_size",
                    "optional": True,
                },
                {
                    "description": "The name of the dataset in Argilla.",
                    "name": "dataset_name",
                    "optional": False,
                },
                {
                    "description": "The workspace where the dataset will be created in Argilla. "
                    "Defaults to `None` which means it will be created in the default "
                    "workspace.",
                    "name": "dataset_workspace",
                    "optional": True,
                },
                {
                    "name": "api_url",
                    "optional": True,
                    "description": "The base URL to use for the Argilla API requests.",
                },
                {
                    "name": "api_key",
                    "optional": True,
                    "description": "The API key to authenticate the requests to the Argilla API.",
                },
            ],
            "type_info": {
                "module": "distilabel.steps.argilla.text_generation",
                "name": "TextGenerationToArgilla",
            },
        }

        with Pipeline(name="unit-test-pipeline") as pipeline:
            new_step = TextGenerationToArgilla.from_dict(step.dump())
            assert isinstance(new_step, TextGenerationToArgilla)<|MERGE_RESOLUTION|>--- conflicted
+++ resolved
@@ -26,11 +26,7 @@
 @pytest.fixture
 def mock_dataset() -> rg.Dataset:
     rg.Argilla._validate_connection = mock.MagicMock()  # type: ignore
-<<<<<<< HEAD
     client = rg.Argilla(api_url="https://example.com", api_key="<api_key>")
-=======
-    client = rg.Argilla(api_url="<api_url>", api_key="<api_key>")
->>>>>>> ed88585a
     return rg.Dataset(
         name="dataset",
         settings=rg.Settings(
