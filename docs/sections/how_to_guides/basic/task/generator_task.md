# GeneratorTask that produces output

## Working with GeneratorTasks

The [`GeneratorTask`][distilabel.steps.tasks.GeneratorTask] is a custom implementation of a [`Task`][distilabel.steps.tasks.Task] based on the [`GeneratorStep`][distilabel.steps.GeneratorStep]. As with a [`Task`][distilabel.steps.tasks.Task], it is normally used within a [`Pipeline`][distilabel.pipeline.Pipeline] but can also be used standalone.

!!! WARNING
    This task is still experimental and may be subject to changes in the future.

```python
from typing import Any, Dict, List, Union
from typing_extensions import override

from distilabel.steps.tasks.base import GeneratorTask
<<<<<<< HEAD
from distilabel.typing import ChatType, GeneratorOutput

=======
from distilabel.steps.tasks.typing import ChatType
from distilabel.steps.typing import GeneratorStepOutput
>>>>>>> 27b5db21

class MyCustomTask(GeneratorTask):
    instruction: str

    @override
    def process(self, offset: int = 0) -> GeneratorStepOutput:
        output = self.llm.generate(
            inputs=[
                [
                    {"role": "user", "content": self.instruction},
                ],
            ],
        )
        output = {"model_name": self.llm.model_name}
        output.update(
            self.format_output(output=output, input=None)
        )
        yield output

    @property
    def outputs(self) -> List[str]:
        return ["output_field", "model_name"]

    def format_output(
        self, output: Union[str, None], input: Dict[str, Any]
    ) -> Dict[str, Any]:
        return {"output_field": output}
```

We can then use it as follows:

```python
task = MyCustomTask(
    name="custom-generation",
    instruction="Tell me a joke.",
    llm=OpenAILLM(model="gpt-4"),
)
task.load()

next(task.process())
# [{'output_field": "Why did the scarecrow win an award? Because he was outstanding!", "model_name": "gpt-4"}]
```

!!! NOTE
    Most of the times you would need to override the default `process` method, as it's suited for the standard [`Task`][distilabel.steps.tasks.Task] and not for the [`GeneratorTask`][distilabel.steps.tasks.GeneratorTask]. But within the context of the `process` function you can freely use the `llm` to generate data in any way.

!!! NOTE
    The `Step.load()` always needs to be executed when being used as a standalone. Within a pipeline, this will be done automatically during pipeline execution.

## Defining custom GeneratorTasks

We can define a custom generator task by creating a new subclass of the [`GeneratorTask`][distilabel.steps.tasks.Task] and defining the following:

- `process`: is a method that generates the data based on the [`LLM`][distilabel.models.llms.LLM] and the `instruction` provided within the class instance, and returns a dictionary with the output data formatted as needed i.e. with the values for the columns in `outputs`. Note that the `inputs` argument is not allowed in this function since this is a [`GeneratorTask`][distilabel.steps.tasks.GeneratorTask]. The signature only expects the `offset` argument, which is used to keep track of the current iteration in the generator.

- `outputs`: is a property that returns a list of strings with the names of the output fields, this property should always include `model_name` as one of the outputs since that's automatically injected from the LLM.

- `format_output`: is a method that receives the output from the [`LLM`][distilabel.models.llms.LLM] and optionally also the input data (which may be useful to build the output in some scenarios), and returns a dictionary with the output data formatted as needed i.e. with the values for the columns in `outputs`. Note that there's no need to include the `model_name` in the output.

```python
from typing import Any, Dict, List, Union

from distilabel.steps.tasks.base import GeneratorTask
<<<<<<< HEAD
from distilabel.typing import ChatType
=======
from distilabel.steps.tasks.typing import ChatType
from distilabel.steps.typing import GeneratorStepOutput
>>>>>>> 27b5db21


class MyCustomTask(GeneratorTask):
    @override
    def process(self, offset: int = 0) -> GeneratorStepOutput:
        output = self.llm.generate(
            inputs=[
                [{"role": "user", "content": "Tell me a joke."}],
            ],
        )
        output = {"model_name": self.llm.model_name}
        output.update(
            self.format_output(output=output, input=None)
        )
        yield output

    @property
    def outputs(self) -> List[str]:
        return ["output_field", "model_name"]

    def format_output(
        self, output: Union[str, None], input: Dict[str, Any]
    ) -> Dict[str, Any]:
        return {"output_field": output}
```<|MERGE_RESOLUTION|>--- conflicted
+++ resolved
@@ -12,13 +12,8 @@
 from typing_extensions import override
 
 from distilabel.steps.tasks.base import GeneratorTask
-<<<<<<< HEAD
 from distilabel.typing import ChatType, GeneratorOutput
 
-=======
-from distilabel.steps.tasks.typing import ChatType
-from distilabel.steps.typing import GeneratorStepOutput
->>>>>>> 27b5db21
 
 class MyCustomTask(GeneratorTask):
     instruction: str
@@ -82,12 +77,7 @@
 from typing import Any, Dict, List, Union
 
 from distilabel.steps.tasks.base import GeneratorTask
-<<<<<<< HEAD
 from distilabel.typing import ChatType
-=======
-from distilabel.steps.tasks.typing import ChatType
-from distilabel.steps.typing import GeneratorStepOutput
->>>>>>> 27b5db21
 
 
 class MyCustomTask(GeneratorTask):
