<div align="center">
  <picture>
    <source media="(prefers-color-scheme: dark)" srcset="https://github.com/argilla-io/distilabel/blob/main/docs/assets/distilabel-white.png?raw=true">
    <img alt="Distilabel Logo" src="https://raw.githubusercontent.com/argilla-io/distilabel/main/docs/assets/distilabel-black.png">
  </picture>
</div>

<h3 align="center">Synthesize data for AI and add feedback on the fly!</h3>

<p align="center">
  <a  href="https://pypi.org/project/distilabel/">
    <img alt="CI" src="https://img.shields.io/pypi/v/distilabel.svg?style=flat-round&logo=pypi&logoColor=white">
  </a>
  <a href="https://pepy.tech/project/distilabel">
    <img alt="CI" src="https://static.pepy.tech/personalized-badge/distilabel?period=month&units=international_system&left_color=grey&right_color=blue&left_text=pypi%20downloads/month">
  </a>
</p>

<p align="center">
  <a href="https://twitter.com/argilla_io">
    <img src="https://img.shields.io/badge/twitter-black?logo=x"/>
  </a>
  <a href="https://www.linkedin.com/company/argilla-io">
    <img src="https://img.shields.io/badge/linkedin-blue?logo=linkedin"/>
  </a>
  <a href="http://hf.co/join/discord">
  <img src="https://img.shields.io/badge/Discord-7289DA?&logo=discord&logoColor=white"/>
  </a>
</p>


Distilabel is the framework for synthetic data and AI feedback for engineers who need fast, reliable and scalable pipelines based on verified research papers.

If you just want to get started, we recommend you check the [documentation](http://distilabel.argilla.io/). Curious, and want to know more? Keep reading!
<!-- ![overview](https://github.com/argilla-io/distilabel/assets/36760800/360110da-809d-4e24-a29b-1a1a8bc4f9b7)  -->

## Why use distilabel?

Distilabel can be used for generating synthetic data and AI feedback for a wide variety of projects including traditional predictive NLP (classification, extraction, etc.), or generative and large language model scenarios (instruction following, dialogue generation, judging etc.). Distilabel's programmatic approach allows you to build scalable pipelines for data generation and AI feedback. The goal of distilabel is to accelerate your AI development by quickly generating high-quality, diverse datasets based on verified research methodologies for generating and judging with AI feedback.

### Improve your AI output quality through data quality

Compute is expensive and output quality is important. We help you **focus on data quality**, which tackles the root cause of both of these problems at once. Distilabel helps you to synthesize and judge data to let you spend your valuable time **achieving and keeping high-quality standards for your data**.

### Take control of your data and models

**Ownership of data for fine-tuning your own LLMs** is not easy but Distilabel can help you to get started. We integrate **AI feedback from any LLM provider out there** using one unified API.

### Improve efficiency by quickly iterating on the right research and LLMs

Synthesize and judge data with **latest research papers** while ensuring **flexibility, scalability and fault tolerance**. So you can focus on improving your data and training your models.

## Community

We are an open-source community-driven project and we love to hear from you. Here are some ways to get involved:

- [Community Meetup](https://lu.ma/embed-checkout/evt-IQtRiSuXZCIW6FB): listen in or present during one of our bi-weekly events.

- [Discord](http://hf.co/join/discord): get direct support from the community in #argilla-general and #argilla-help.

- [Roadmap](https://github.com/orgs/argilla-io/projects/10/views/1): plans change but we love to discuss those with our community so feel encouraged to participate.

## What do people build with Distilabel?

The Argilla community uses distilabel to create amazing [datasets](https://huggingface.co/datasets?other=distilabel) and [models](https://huggingface.co/models?other=distilabel).

<<<<<<< HEAD
- The [1M OpenHermesPreference](https://huggingface.co/datasets/argilla/OpenHermesPreferences) is a dataset of ~1 million AI preferences that have been generated using the [teknium/OpenHermes-2.5](https://huggingface.co/datasets/teknium/OpenHermes-2.5) LLM. It is a great example of how you can use distilabel to scale and increase dataset development.
- [distilabeled Intel Orca DPO dataset](https://huggingface.co/datasets/argilla/distilabel-intel-orca-dpo-pairs) used to fine-tune the [improved OpenHermes model](https://huggingface.co/argilla/distilabeled-OpenHermes-2.5-Mistral-7B). This dataset was built by combining human curation in Argilla with AI feedback from distilabel, leading to an improved version of the Intel Orca dataset and outperforming models fine-tuned on the original dataset.
- The [haiku DPO data](https://github.com/davanstrien/haiku-dpo) is an example of how anyone can create a synthetic dataset for a specific task, which after curation and evaluation can be used for fine-tuning custom LLMs.
=======
- The [1M OpenHermesPreference](https://huggingface.co/datasets/argilla/OpenHermesPreferences) is a dataset of ~1 million AI preferences derived from teknium/OpenHermes-2.5. It shows how we can use Distilabel to **synthesize data on an immense scale**.
- Our [distilabeled Intel Orca DPO dataset](https://huggingface.co/datasets/argilla/distilabel-intel-orca-dpo-pairs) and the [improved OpenHermes model](https://huggingface.co/argilla/distilabeled-OpenHermes-2.5-Mistral-7B), show how we **improve model performance by filtering out 50%** of the original dataset through **AI feedback**.
- The [haiku DPO data](https://github.com/davanstrien/haiku-dpo) outlines how anyone can create a **dataset for a specific task** and **the latest research papers** to improve the quality of the dataset.
>>>>>>> cf119ad1

## Installation

```sh
pip install distilabel --upgrade
```

Requires Python 3.9+

In addition, the following extras are available:

- `anthropic`: for using models available in [Anthropic API](https://www.anthropic.com/api) via the `AnthropicLLM` integration.
- `cohere`: for using models available in [Cohere](https://cohere.ai/) via the `CohereLLM` integration.
- `argilla`: for exporting the generated datasets to [Argilla](https://argilla.io/).
- `groq`: for using models available in [Groq](https://groq.com/) using [`groq`](https://github.com/groq/groq-python) Python client via the `GroqLLM` integration.
- `hf-inference-endpoints`: for using the [Hugging Face Inference Endpoints](https://huggingface.co/inference-endpoints) via the `InferenceEndpointsLLM` integration.
- `hf-transformers`: for using models available in [transformers](https://github.com/huggingface/transformers) package via the `TransformersLLM` integration.
- `litellm`: for using [`LiteLLM`](https://github.com/BerriAI/litellm) to call any LLM using OpenAI format via the `LiteLLM` integration.
- `llama-cpp`: for using [llama-cpp-python](https://github.com/abetlen/llama-cpp-python) Python bindings for `llama.cpp` via the `LlamaCppLLM` integration.
- `mistralai`: for using models available in [Mistral AI API](https://mistral.ai/news/la-plateforme/) via the `MistralAILLM` integration.
- `ollama`: for using [Ollama](https://ollama.com/) and their available models via `OllamaLLM` integration.
- `openai`: for using [OpenAI API](https://openai.com/blog/openai-api) models via the `OpenAILLM` integration, or the rest of the integrations based on OpenAI and relying on its client as `AnyscaleLLM`, `AzureOpenAILLM`, and `TogetherLLM`.
- `vertexai`: for using [Google Vertex AI](https://cloud.google.com/vertex-ai) proprietary models via the `VertexAILLM` integration.
- `vllm`: for using [vllm](https://github.com/vllm-project/vllm) serving engine via the `vLLM` integration.

### Example

To run the following example you must install `distilabel` with both `openai` extra:

```sh
pip install "distilabel[openai]" --upgrade
```

Then run:

```python
from distilabel.llms import OpenAILLM
from distilabel.pipeline import Pipeline
from distilabel.steps import LoadDataFromHub
from distilabel.steps.tasks import TextGeneration

with Pipeline(
    name="simple-text-generation-pipeline",
    description="A simple text generation pipeline",
) as pipeline:
    load_dataset = LoadDataFromHub(output_mappings={"prompt": "instruction"})

    generate_with_openai = TextGeneration(llm=OpenAILLM(model="gpt-3.5-turbo"))

    load_dataset >> generate_with_openai

if __name__ == "__main__":
    distiset = pipeline.run(
        parameters={
            load_dataset.name: {
                "repo_id": "distilabel-internal-testing/instruction-dataset-mini",
                "split": "test",
            },
            generate_with_openai.name: {
                "llm": {
                    "generation_kwargs": {
                        "temperature": 0.7,
                        "max_new_tokens": 512,
                    }
                }
            },
        },
    )
```

## Badges

If you build something cool with `distilabel` consider adding one of these badges to your dataset or model card.

    [<img src="https://raw.githubusercontent.com/argilla-io/distilabel/main/docs/assets/distilabel-badge-light.png" alt="Built with Distilabel" width="200" height="32"/>](https://github.com/argilla-io/distilabel)

[<img src="https://raw.githubusercontent.com/argilla-io/distilabel/main/docs/assets/distilabel-badge-light.png" alt="Built with Distilabel" width="200" height="32"/>](https://github.com/argilla-io/distilabel)

    [<img src="https://raw.githubusercontent.com/argilla-io/distilabel/main/docs/assets/distilabel-badge-dark.png" alt="Built with Distilabel" width="200" height="32"/>](https://github.com/argilla-io/distilabel)

[<img src="https://raw.githubusercontent.com/argilla-io/distilabel/main/docs/assets/distilabel-badge-dark.png" alt="Built with Distilabel" width="200" height="32"/>](https://github.com/argilla-io/distilabel)

## Contribute

To directly contribute with `distilabel`, check our [good first issues](https://github.com/argilla-io/distilabel/issues?q=is%3Aissue+is%3Aopen+label%3A%22good+first+issue%22) or [open a new one](https://github.com/argilla-io/distilabel/issues/new/choose).

## Citation

```bibtex
@misc{distilabel-argilla-2024,
  author = {Álvaro Bartolomé Del Canto and Gabriel Martín Blázquez and Agustín Piqueres Lajarín and Daniel Vila Suero},
  title = {Distilabel: An AI Feedback (AIF) framework for building datasets with and for LLMs},
  year = {2024},
  publisher = {GitHub},
  journal = {GitHub repository},
  howpublished = {\url{https://github.com/argilla-io/distilabel}}
}
```<|MERGE_RESOLUTION|>--- conflicted
+++ resolved
@@ -64,15 +64,9 @@
 
 The Argilla community uses distilabel to create amazing [datasets](https://huggingface.co/datasets?other=distilabel) and [models](https://huggingface.co/models?other=distilabel).
 
-<<<<<<< HEAD
-- The [1M OpenHermesPreference](https://huggingface.co/datasets/argilla/OpenHermesPreferences) is a dataset of ~1 million AI preferences that have been generated using the [teknium/OpenHermes-2.5](https://huggingface.co/datasets/teknium/OpenHermes-2.5) LLM. It is a great example of how you can use distilabel to scale and increase dataset development.
-- [distilabeled Intel Orca DPO dataset](https://huggingface.co/datasets/argilla/distilabel-intel-orca-dpo-pairs) used to fine-tune the [improved OpenHermes model](https://huggingface.co/argilla/distilabeled-OpenHermes-2.5-Mistral-7B). This dataset was built by combining human curation in Argilla with AI feedback from distilabel, leading to an improved version of the Intel Orca dataset and outperforming models fine-tuned on the original dataset.
-- The [haiku DPO data](https://github.com/davanstrien/haiku-dpo) is an example of how anyone can create a synthetic dataset for a specific task, which after curation and evaluation can be used for fine-tuning custom LLMs.
-=======
 - The [1M OpenHermesPreference](https://huggingface.co/datasets/argilla/OpenHermesPreferences) is a dataset of ~1 million AI preferences derived from teknium/OpenHermes-2.5. It shows how we can use Distilabel to **synthesize data on an immense scale**.
 - Our [distilabeled Intel Orca DPO dataset](https://huggingface.co/datasets/argilla/distilabel-intel-orca-dpo-pairs) and the [improved OpenHermes model](https://huggingface.co/argilla/distilabeled-OpenHermes-2.5-Mistral-7B), show how we **improve model performance by filtering out 50%** of the original dataset through **AI feedback**.
 - The [haiku DPO data](https://github.com/davanstrien/haiku-dpo) outlines how anyone can create a **dataset for a specific task** and **the latest research papers** to improve the quality of the dataset.
->>>>>>> cf119ad1
 
 ## Installation
 
