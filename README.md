--- conflicted
+++ resolved
@@ -189,12 +189,7 @@
   - The cache key is dependent on only the data in the batch (order included) and the name of the class of step it is being sent to. 
   - This works pretty well but is sensitive to the elements in the batch, which is influenced by batch size 
     - Different batch sizes are different batches, none of them will be loaded from cache. This is how it should be in a sense, because a step receives a batch and may respond differently depending on the content of the whole batch 
-<<<<<<< HEAD
-    - Or even the offset of data given to that batch: say you have 100 rows at some point in your pipeline, if a batches were cached for rows 33-38, 38-43, ..., then you repeat and somehow end up with a batch with 32-37, 37-42, none of the following batches will be retrieved from cache. This could happen if, e.g., you generated a different number of rows from some step every time the pipeline was run.
-    - You might successfully reduce the risk of this by setting batch size high enough that, e.g. there is only one batch, in which case, you are basically caching steps instead of batches. Untested and I would expect a drop in vLLM throughput.
-=======
     - Or even the offset of data given to that batch: say you have 100 rows at some point in your pipeline, if a batches were cached for rows 33-38, 38-43, ..., then you repeat and somehow end up with a batch with 32-37, 37-42, none of the following batches will be retrieved from cache. 
->>>>>>> 84f35479
     - If you change a step's code or a routing batch function's code, caching can't detect this, but you can pass `invalidate_cache=True` to them to tell them to redo things. You can also pass `invalidate_distiset=True` to the pipeline to not used the distiset which is cached on completion of a pipeline.
     - Caching at the step level is turned off by default except for LMGenerationTask (to save disk space for cheap, deterministic steps). Just set `use_cache=True` when creating anything inheriting from `_Step` to turn it on.
     - As a backup to the sensitivity, there is LLM level caching also, so that LLM responses are not recomputed. The downside is this won't stop the step from being loaded (i.e. the vllm server startup) when all the LLM responses are cached. This is also sensitive to any randomness such as prompt sampling in your pipeline, so be aware of that.
